--- conflicted
+++ resolved
@@ -71,11 +71,6 @@
                                                         options['rgb'],
                                                         options['perceptual'])
 
-<<<<<<< HEAD
-        if analyzer is None:
-            analyzer = partial(np.mean, axis=0)
-=======
->>>>>>> 881d88e9
         vector = analyzer(converted_sample)
         return vector
 
