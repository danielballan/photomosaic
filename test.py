--- conflicted
+++ resolved
@@ -66,12 +66,8 @@
         break
     pool_dir = os.path.dirname(path)
     parallel_pool = pa.make_pool(os.path.join(pool_dir, '*.png'))
-<<<<<<< HEAD
-    assert pool == parallel_pool
-=======
     assert pool.keys() == parallel_pool.keys()
     for k in pool:
         v1 = parallel_pool[k]
         v2 = pool[k]
-        assert np.all(v1 == v2)
->>>>>>> 881d88e9
+        assert np.all(v1 == v2)